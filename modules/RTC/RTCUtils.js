--- conflicted
+++ resolved
@@ -411,24 +411,8 @@
     return function (callback) {
         // enumerate devices only after initial getUserMedia
         afterUserMediaInitialized(function () {
-
-<<<<<<< HEAD
-            enumerateDevices().then(function (devices) {
-                //add auto devices
-                devices.unshift(
-                    createAutoDeviceInfo('audioinput'),
-                    createAutoDeviceInfo('videoinput'),
-                    createAutoDeviceInfo('audiooutput')
-                );
-
-                callback(devices);
-            }, function (err) {
+            enumerateDevices().then(callback, function (err) {
                 logger.error('cannot enumerate devices: ', err);
-=======
-            enumerateDevices().then(callback, function (err) {
-                console.error('cannot enumerate devices: ', err);
->>>>>>> bde08a28
-
                 callback([]);
             });
         });
